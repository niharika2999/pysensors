"""
Various utility functions for mapping constrained sensors locations with the column
indices for class GQR.
"""

import numpy as np
import pandas as pd
import sys, os
import matplotlib.pyplot as plt
import matplotlib.patches as patches
import operator


def get_constrained_sensors_indices(x_min, x_max, y_min, y_max, nx, ny, all_sensors):
    """
    Function for mapping constrained sensor locations on the grid with the column
    indices of the basis_matrix.

    Parameters
    ----------
    x_min: float, lower bound for the x-axis constraint
    x_max : float, upper bound for the x-axis constraint
    y_min : float, lower bound for the y-axis constraint
    y_max : float, upper bound for the y-axis constraint
    nx : int, image pixel (x dimensions of the grid)
    ny : int, image pixel (y dimensions of the grid)
    all_sensors : np.ndarray of integers, shape [n_features], ranked list of sensor locations.

    Returns
    -------
    idx_constrained : np.darray, shape [No. of constrained locations], array which
    contains the constrained
        locations of the grid in terms of column indices of basis_matrix.
    """
    if len(all_sensors)==0:
        raise ValueError('all_sensors must be provided')
    if not np.issubdtype(all_sensors.dtype, np.integer):
        raise ValueError('all_sensors must be integers')
    if x_min >= x_max:
        raise ValueError('x_min must be less than x_max')
    if y_min >= y_max:
        raise ValueError('y_min must be less than y_max')
    if not isinstance(nx, int) or not isinstance(ny, int):
        raise ValueError('nx and ny must be integers')
    n_features = len(all_sensors)
<<<<<<< HEAD
    # image_size = int(np.sqrt(n_features))
    a = np.unravel_index(all_sensors, (nx,ny))
=======
    image_size = int(np.sqrt(n_features))  # noqa: F841
    a = np.unravel_index(all_sensors, (nx, ny))
>>>>>>> 7c8f1c52
    constrained_sensorsx = []
    constrained_sensorsy = []
    for i in range(n_features):
        if (a[0][i] >= x_min and a[0][i] <= x_max) and (
            a[1][i] >= y_min and a[1][i] <= y_max
        ):
            constrained_sensorsx.append(a[0][i])
            constrained_sensorsy.append(a[1][i])

    constrained_sensorsx = np.array(constrained_sensorsx)
    constrained_sensorsy = np.array(constrained_sensorsy)
    constrained_sensors_array = np.stack(
        (constrained_sensorsy, constrained_sensorsx), axis=1
    )
    constrained_sensors_tuple = np.transpose(constrained_sensors_array)
    if (
        len(constrained_sensorsx) == 0
    ):  # Check to handle condition when number of sensors in the constrained region = 0
        idx_constrained = []
    else:
        idx_constrained = np.ravel_multi_index(constrained_sensors_tuple, (nx, ny))
    return idx_constrained

<<<<<<< HEAD
def get_constrained_sensors_indices_dataframe(x_min, x_max, y_min, y_max,df,**kwargs):   #### We wanted to change the name of this function. I have made it get_constrained_sensors_indices_dataframe from get_constrained_sensors_indices_linear. Feel free to suggest a better name @Josh, @Mohammad
=======

def get_constrained_sensors_indices_linear(x_min, x_max, y_min, y_max, df):
>>>>>>> 7c8f1c52
    """
    Function for obtaining constrained column indices from already existing linear
    sensor locations on the grid.

    Parameters
    ----------
    x_min: float, lower bound for the x-axis constraint
    x_max : float, upper bound for the x-axis constraint
    y_min : float, lower bound for the y-axis constraint
    y_max : float, upper bound for the y-axis constraint
    df : pandas.DataFrame, a dataframe containing the features  and samples

    Keyword Arguments
    -----------------
    X_axis : string,
        Name of the column in dataframe to be plotted on the X axis.
    Y-axis : string,
        Name of the column in dataframe to be plotted on the Y axis.
    Field : string,
        Name of the column in dataframe to be plotted as a contour map.
        ## TODO: Field is not used here @Niha please see this.
    Returns
    -------
    idx_constrained : np.darray, shape [No. of constrained locations], array which
    contains the constrained locations of the grid in terms of column indices of
    basis_matrix.
    """
<<<<<<< HEAD
    if 'X_axis' in kwargs.keys():
        X_axis = kwargs['X_axis']
    else:
        raise Exception('Must provide X_axis as **kwargs as your data is a dataframe')
    if 'Y_axis' in kwargs.keys():
        Y_axis = kwargs['Y_axis']
    else:
        raise Exception('Must provide Y_axis as **kwargs as your data is a dataframe')
    if df.isnull().values.any():
        df = df.dropna()
    x = df[X_axis].to_numpy()   ### Needs to be changed to get the X_axis and Y_axis value of what is in the user dataframe. This makes it possible for the user to have any name for the X,Y columns of their dataframe.
    n_features = x.shape[0]
    y = df[Y_axis].to_numpy()
=======
    x = df["X (m)"].to_numpy()
    n_features = x.shape[0]
    y = df["Y (m)"].to_numpy()
>>>>>>> 7c8f1c52
    idx_constrained = []
    for i in range(n_features):
        if (x[i] >= x_min and x[i] < x_max) and (y[i] >= y_min and y[i] < y_max):
            idx_constrained.append(i)
    return idx_constrained

def load_functional_constraints(functionHandler):
    """
    Parameters:
    ----------
    functionHandler : The python file name that contains the constraint to be evaluated as a string

    Return
    -------
    Convert the functionHandler file into a callable function
    """
    functionName = os.path.basename(functionHandler).strip('.py')
    dirName = os.path.dirname(functionHandler)
    sys.path.insert(0,os.path.expanduser(dirName))
    module = __import__(functionName)
    func = getattr(module, functionName)
    return func

# def constraints_eval(constraints,senID,**kwargs):  ### As discussed this one remains outside the Base_constraint() class
#     """
#     Function for evaluating whether a certain sensor index lies within the constrained region or not.

#     Parameters:
#     ----------
#         constraints: __(type?)__, The constraint defined by the user
#         senID: np.ndarray, shape [n_features], ranked list of sensor locations (column indices)
#         data : pandas.DataFrame/np.ndarray shape [n_features, n_samples]
#                 Dataframe or Matrix which represent the measurement data.
#     Returns
#     -------
#     G : Boolean np.darray, shape [n_features], array which contains a Boolean value based on whether a column index is constrained or not.
#     """
#     nConstraints = len(constraints)
#     G = np.zeros((len(senID),nConstraints),dtype=bool)
#     for i in range(nConstraints):
#         # temp = BaseConstraint.functional_constraints(constraints[i],senID,kwargs)
#         G[:,i] = [x>0 for x in constraints[i]]  ### I had >= 0 and hence Polygon was not working (Polygone gives 0 when False and 1 hen True)
#     return G

# def check_constraints(constraints,senID,info, **kwargs):  ### As discussed this one remains outside the Base_constraint() class
#     """
#     Function for evaluating whether a certain sensor index lies within the constrained region or not.

#     Parameters:
#     ----------
#         constraints: __(type?)__, The constraint defined by the user
#         senID: np.ndarray, shape [n_features], ranked list of sensor locations (column indices)
#         data : pandas.DataFrame/np.ndarray shape [n_features, n_samples]
#                 Dataframe or Matrix which represent the measurement data.
#     Returns
#     -------
#     G : Boolean np.darray, shape [n_features], array which contains a Boolean value based on whether a column index is constrained or not.
#     """
#     nConstraints = len(constraints)
#     G = np.zeros((len(senID),nConstraints),dtype=bool)
#     coords = get_coordinates_from_indices(senID,info,**kwargs)
#     for i in range(nConstraints):
#         G[:,i] = constraints[i].constraint_function(coords)
#     return G

def order_constrained_sensors(idx_constrained_list, ranks_list):
    """
    Function for ordering constrained sensor locations on the grid according to their ranks.

    Parameters
    ----------
    idx_constrained_list : np.darray shape [No. of constrained locations], Constrained sensor locations
    ranks_list : np.darray shape [No. of constrained locations], Ranks of each constrained sensor location

    Returns
    -------
    sortedConstraints : np.darray, shape [No. of constrained locations], array which contains the constrained
        locations of the grid in terms of column indices of basis_matrix sorted according to their rank.
    ranks : np.darray, shape [No. of constrained locations], array which contains the ranks of constrained sensors.
    """
    if len(ranks_list) == 0 or len(idx_constrained_list) == 0:
        sortedConstraints = []
        ranks = []
    else:
        sortedConstraints,ranks =zip(*[[x,y] for x,y in sorted(zip(idx_constrained_list, ranks_list),key=lambda x: (x[1]))])
    return sortedConstraints,ranks

def get_coordinates_from_indices(idx,info,**kwargs): ### This one remains outside and I change what info is as discussed
    """
    Function for obtaining the coordinates on a grid from column indices

    Parameters
    ----------
    idx :  int, sensor ID
    info : pandas.DataFrame/np.ndarray shape [n_features, n_samples], Dataframe or Matrix which represent the measurement data.

    Keyword Arguments
    -----------------
    X_axis : string,
        Name of the column in dataframe to be plotted on the X axis.
    Y-axis : string,
        Name of the column in dataframe to be plotted on the Y axis.
    Field : string,
        Name of the column in dataframe to be plotted as a contour map.

    Returns:
        (x,y) : tuple, The coordinates on the grid of each sensor.
    """
    if isinstance(info,np.ndarray):
        return np.unravel_index(idx,(int(np.sqrt(info.shape[1])),int(np.sqrt(info.shape[1]))),'F')
    elif isinstance(info,pd.DataFrame):
        if set(idx).issubset(np.arange(0,len(info))) == False:
            raise Exception("Sensor ID must be within dataframe entries")
        if 'X_axis' in kwargs.keys():
            X_axis = kwargs['X_axis']
        else:
            raise Exception('Must provide X_axis as **kwargs as your data is a dataframe')
        if 'Y_axis' in kwargs.keys():
            Y_axis = kwargs['Y_axis']
        else:
            raise Exception('Must provide Y_axis as **kwargs as your data is a dataframe')
        if 'Z_axis' in kwargs.keys() and kwargs['Z_axis'] is not None:
            Z_axis = kwargs['Z_axis']
            z = info.loc[idx,Z_axis].values
        else:
            z = None
        x = info.loc[idx,X_axis].values
        y = info.loc[idx,Y_axis].values

        return (x,y,z) if z is not None else (x,y)

def get_indices_from_coordinates(coordinates,shape):
    """
    Function for obtaining the indices of columns/sensors from coordinates on a grid when data is in the form of a matrix

    Parameters
    ----------
    coordinates : tuple of array_like , (x,y) pair coordinates of sensor locations on the grid
    shape : tuple of ints, Shape of the matrix fed as data to the algorithm

    Returns
    -------
    np.ravel_multi_index(coordinates,shape,order='F') : np.ndarray, The indices of the sensors.
    """
    return np.ravel_multi_index(coordinates,shape,order='F')

class BaseConstraint(object):
    '''
    A General class for handling various functional and user-defined constraint shapes.
    It extends the ability of constraint handling with various plotting and annotating
    functionalities while constraining various user-defined regions on the grid.

    @ authors: Niharika Karnik (@nkarnik2999), Mohammad Abdo (@Jimmy-INL), and Joshua Cogliati (@joshua-cogliati-inl)
    '''
    def __init__(self,**kwargs):
        """
        Attributes
        ----------
        Keyword Arguments:
        ------------------
        X_axis : string,
            Name of the column in dataframe to be plotted on the X axis.
        Y-axis : string,
            Name of the column in dataframe to be plotted on the Y axis.
        Field : string,
            Name of the column in dataframe to be plotted as a contour map.
        data : pandas.DataFrame/np.darray [n_samples, n_features],
            dataframe (used for scatter and contour plots) or matrix (used for images) containing measurement data
        """
        if 'data' in kwargs.keys():
            self.data = kwargs['data']
        else:
            raise Exception('Must provide data as **kwargs')
        if isinstance(self.data,pd.DataFrame):
            if 'X_axis' in kwargs.keys():
                self.X_axis = kwargs['X_axis']
            else:
                raise Exception('Must provide X_axis as **kwargs as your data is a dataframe')
            if 'Y_axis' in kwargs.keys():
                self.Y_axis = kwargs['Y_axis']
            else:
                raise Exception('Must provide Y_axis as **kwargs as your data is a dataframe')
            if 'Z_axis' in kwargs.keys():
                self.Z_axis = kwargs['Z_axis']
            else:
                self.Z_axis = None
            if 'Field' in kwargs.keys():
                self.Field = kwargs['Field']
            else:
                raise Exception('Must provide Field as **kwargs as your data is a dataframe')

    def functional_constraints(func, idx, info, **kwargs):  ### According to our discussion @Josh is going to split this into two functions: 1) For a python file handler which remains outside the Base_constraint class and 2) String/Equation which goes inside the Base Constraint class.
        """
        Function for evaluating the functional constraints.

        Parameters
        ----------
        func : function, a function which is to be evaluated
        idx : np.ndarray, ranked list of sensor locations (column indices)
        info : pandas.DataFrame/np.darray [n_samples, n_features],
            dataframe (used for scatter and contour plots) or matrix (used for images) containing measurement data
        Keyword Arguments
        -----------------
        X_axis : string,
            Name of the column in dataframe to be plotted on the X axis.
        Y-axis : string,
            Name of the column in dataframe to be plotted on the Y axis.
        Field : string,
            Name of the column in dataframe to be plotted as a contour map.

        Return
        ------
        g : function, Contains the function defined by the user for the functional constraint.
        """
        if isinstance(info,np.ndarray):
            xLoc,yLoc = get_coordinates_from_indices(idx,info)
        elif isinstance(info,pd.DataFrame):
            if 'X_axis' in kwargs.keys():
                X_axis = kwargs['X_axis']
            else:
                raise Exception('Must provide X_axis as **kwargs as your data is a dataframe')
            if 'Y_axis' in kwargs.keys():
                Y_axis = kwargs['Y_axis']
            else:
                raise Exception('Must provide Y_axis as **kwargs as your data is a dataframe')
            if 'Field' in kwargs.keys():
                Field = kwargs['Field']
            else:
                raise Exception('Must provide Field as **kwargs as your data is a dataframe')
            if 'Z_axis' in kwargs.keys():
                Z_axis = kwargs['Z_axis']
            else:
                Z_axis = None
            xLoc,yLoc =  get_coordinates_from_indices(idx,info,X_axis = X_axis, Y_axis = Y_axis, Z_axis = Z_axis,Field = Field)
        g = func(xLoc, yLoc,**kwargs)
        return g

    def get_functionalConstraind_sensors_indices(senID,g):  ### Moving this function inside the Base_constraint class as discussed
        """
        Function for finding constrained sensor locations on the grid and their ranks

        Parameters
        ----------
        senID: np.darray, ranked list of sensor locations (column indices)
        g : float, constraint evaluation function (negative if violating the constraint)

        Returns
        -------
        idx_constrained : np.darray, shape [No. of constrained locations], array which contains the constrained
            locations of the grid in terms of column indices of basis_matrix.
        rank : np.darray, shape [No. of constrained locations], array which contains rank of the constrained sensor locations
        """
        assert (len(senID)==len(g))
        idx_constrained = senID[~g].tolist()
        rank = np.where(np.isin(idx_constrained,senID))[0].tolist() # ==False
        return idx_constrained, rank

    def get_constraint_indices(self,all_sensors,info):
        '''
        A function for computing indices which lie within the region constrained by the user
        Attributes
        ----------
        all_sensors : np.darray,
            A ranked list of all sensor indices computed from just QR optimizer
        info : pandas.DataFrame/np.ndarray shape [n_features, n_samples],
            Dataframe or Matrix which represent the measurement data.
        Returns
        -----------
        idx_const : np.darray, shape [No. of constrained locations],
            array which contains the constrained locations of the grid in terms of column indices of basis_matrix.
        rank : np.darray, shape [No. of constrained locations],
            array which contains rank of the constrained sensor locations
        '''
        if isinstance(info,np.ndarray):
            coords = get_coordinates_from_indices(all_sensors,info)
        elif isinstance(info, pd.DataFrame):
            coords = get_coordinates_from_indices(all_sensors,info, X_axis = self.X_axis, Y_axis = self.Y_axis, Z_axis = self.Z_axis, Field = self.Field)
        nDims,nPoints = np.shape(coords)
        g = np.zeros(nPoints,dtype = bool)
        for i in range(nPoints):
            g[i] = self.constraint_function(np.array(coords).reshape(nDims,-1)[:,i])
        # G_const = constraints_eval([g],all_sensors,data = info)
        idx_const, rank = BaseConstraint.get_functionalConstraind_sensors_indices(all_sensors,g)
        return idx_const,rank

    def draw_constraint(self, plot=None, **kwargs):
        '''
        Function for drawing the constraint defined by the user
        '''
        if plot is None:
            _ , ax = plt.subplots()
        else:
            _ , ax = plot
        # if isinstance(self,Cylinder):
        #     fig , ax = plt.subplots(subplot_kw={"projection": "3d"})
        # else:
        #     fig , ax = plt.subplots()
        ## TODO assess if plot=(fig,ax) has 3d projection
        self.draw(ax,**kwargs)

    def plot_constraint_on_data(self,plot_type, plot=None, **kwargs):
        '''
        Function for plotting the user-defined constraint on the data
        Attributes
        ----------
        data : pandas.DataFrame/np.darray [n_samples, n_features],
            dataframe (used for scatter and contour plots) or matrix (used for images) containing measurement data
        plot_type : string,
            the type of plot used to display the data
            image : if the data is represented in the fprm of an image
            scatter: if the data can be represented with a scatter plot
            contour_map: if the data can be represented in the form of a contour map
        plot : to plot on an exisiting subplot, pass plot = (fig, ax),
                otherwise leave plot = None
        Returns
        -----------
        A plot of the constraint on top of the measurement data plot.
        '''
        if plot is None:
            if isinstance(self,Cylinder):
                self.fig, self.ax = plt.subplots(subplot_kw={"projection": "3d"})
            else:
                self.fig, self.ax = plt.subplots()
        else:
            self.fig, self.ax = plot
        if 'alpha' not in kwargs.keys():
            kwargs['alpha'] = 0.3
        if 'cmap' not in kwargs.keys():
            kwargs['cmap'] = plt.cm.coolwarm
        if 's' not in kwargs.keys():
            kwargs['s'] = 1
        if 'color' not in kwargs.keys():
            kwargs['color'] = 'red'
        if plot_type == 'image':
            image = self.data[1,:].reshape(1,-1)
            n_samples, n_features = self.data.shape
            image_shape = (int(np.sqrt(n_features)),int(np.sqrt(n_features)))
            for i, comp in enumerate(image):
                vmax = max(comp.max(), -comp.min())
                self.ax.imshow(comp.reshape(image_shape), cmap = plt.cm.gray, interpolation='nearest', vmin=-vmax, vmax=vmax )
        elif plot_type == 'scatter':
            y_vals = self.data[self.Y_axis]
            x_vals = self.data[self.X_axis]
            self.ax.scatter(x_vals, y_vals, color = kwargs['color'], marker = '.')
        elif plot_type == 'scatter3D':
            y_vals = self.data[self.Y_axis]
            x_vals = self.data[self.X_axis]
            z_vals = self.data[self.Z_axis]
            self.ax.scatter(x_vals, y_vals, z_vals, color=kwargs['color'], marker='.')
        elif plot_type == 'contour_map':
            y_vals = self.data[self.Y_axis]
            x_vals = self.data[self.X_axis]
            self.ax.scatter(x_vals, y_vals, c=self.data[self.Field], cmap=kwargs['cmap'], s=kwargs['s'], alpha=kwargs['alpha'])
        elif plot_type == 'contour_map3D':
            y_vals = self.data[self.Y_axis]
            x_vals = self.data[self.X_axis]
            z_vals = self.data[self.Z_axis]
            self.ax.scatter(x_vals, y_vals,z_vals ,c=self.data[self.Field], cmap=kwargs['cmap'], s=kwargs['s'], alpha=kwargs['alpha'])
        self.draw(self.ax,**kwargs)

    def plot_grid(self,all_sensors):
        '''
        Function to plot the grid with data points that signify sensor locations to choose from
        Attributes
        ----------
        all_sensors : np.darray,
            A ranked list of all sensor indices computed from just QR optimizer

        Returns
        -----------
        A plot of the user defined grid showing all possible sensor locations
        '''
        if isinstance(self.data,np.ndarray):
            n_samples, n_features = self.data.shape
            x_val, y_val = get_coordinates_from_indices(all_sensors,self.data)
            fig , ax = plt.subplots()
            ax.scatter(x_val, y_val, color = 'blue', marker = '.')
        elif isinstance(self.data,pd.DataFrame):
            y_vals = self.data[self.Y_axis]
            x_vals = self.data[self.X_axis]
            fig , ax = plt.subplots()
            ax.scatter(x_vals, y_vals, color = 'blue', marker = '.')

    def plot_selected_sensors(self,sensors, all_sensors, color_constrained = 'red', color_unconstrained = 'green'):
        '''
        Function to plot the sensor locations choosen during the optimization procedure.
        This function plots near-optimal sensors which are unconstrained sensor locations choosen by QR in the user defined color_unconstrained/green and sensors that are choosen through constraining certain regions of the grid in the under defined color_constrained/red.
        Attributes
        ----------
        sensors : np.darray,
            A ranked list of all sensor indices computed from QR/GQR/CCQR optimizer
        all_sensors : np.darray,
            A ranked list of all sensor indices computed from just QR optimizer
        color_constrained : string,
            The color the sensors that were selected due to the applied constraints should be plotted in
        color_unconstrained : string,
            The color the sensors that were a part of the near-optimal sensors choosen through unconstrained QR optimizer should be plotted in
        Returns
        -----------
        A plot of the user defined grid showing chosen sensor locations
        '''
        n_samples, n_features = self.data.shape
        n_sensors = len(sensors)
        constrained = sensors[np.where(np.in1d(all_sensors[:n_sensors],sensors) == False)[0]]
        unconstrained = sensors[np.where(np.in1d(all_sensors[:n_sensors],sensors) == True)[0]]
        if isinstance(self.data,np.ndarray):
            xconst = np.mod(constrained,np.sqrt(n_features))
            yconst = np.floor(constrained/np.sqrt(n_features))
            xunconst = np.mod(unconstrained,np.sqrt(n_features))
            yunconst = np.floor(unconstrained/np.sqrt(n_features))
            self.ax.plot(xconst,yconst,'*',color = color_constrained)
            self.ax.plot(xunconst,yunconst, '*',color = color_unconstrained)
        elif isinstance(self.data,pd.DataFrame):
            constCoords = get_coordinates_from_indices(constrained,self.data, Y_axis = self.Y_axis, X_axis = self.X_axis, Field = self.Field)
            unconstCoords = get_coordinates_from_indices(unconstrained,self.data, Y_axis = self.Y_axis, X_axis = self.X_axis, Field = self.Field)
            self.ax.plot(constCoords,'*',color = color_constrained)
            self.ax.plot(unconstCoords, '*',color = color_unconstrained)

    def sensors_dataframe(self,sensors):
        '''
        Function to form a dataframe of the sensor index along with it's coordinate (X,Y,Z) positions
        Attributes
        ----------
        sensors : np.darray,
            A ranked list of all sensor indices choosen from QR/CCQR/GQR optimizer
        Returns
        -----------
        A dataframe of the sensor locations choosen
        '''
        n_samples, n_features = self.data.shape
        n_sensors = len(sensors)
        if isinstance(self.data,np.ndarray):
            xTop = np.mod(sensors,np.sqrt(n_features))
            yTop = np.floor(sensors/np.sqrt(n_features))
        elif isinstance(self.data,pd.DataFrame):
            xTop, yTop = get_coordinates_from_indices(sensors,self.data, Y_axis = self.Y_axis, X_axis = self.X_axis, Field = self.Field)
        columns = ['Sensor ID','SensorX','sensorY']
        Sensors_df = pd.DataFrame(data = np.vstack([sensors,xTop,yTop]).T,columns=columns,dtype=float)
        Sensors_df.head(n_sensors)
        return Sensors_df

    def annotate_sensors(self,sensors,all_sensors,color_constrained = 'red', color_unconstrained = 'green'):
        '''
        Function to annotate the sensor location on the grid while also plotting the sensor location
        Attributes
        ----------
        sensors : np.darray,
            A ranked list of all sensor indices choosen from QR/CCQR/GQR optimizer
        all_sensors : np.darray,
            A ranked list of all sensor indices computed from just QR optimizer
        color_constrained : string,
            The color the sensors that were selected due to the applied constraints should be plotted in
        color_unconstrained : string,
            The color the sensors that were a part of the near-optimal sensors choosen through unconstrained QR optimizer should be plotted in

        Returns
        -----------
        Annotation of sensor rank near the choosen sensor locations
        '''
        n_samples, n_features = self.data.shape
        n_sensors = len(sensors)
        constrained = sensors[np.where(np.in1d(all_sensors[:n_sensors],sensors) == False)[0]]
        unconstrained = sensors[np.where(np.in1d(all_sensors[:n_sensors],sensors) == True)[0]]
        if isinstance(self.data,np.ndarray):
            xTop = np.mod(sensors,np.sqrt(n_features))
            yTop = np.floor(sensors/np.sqrt(n_features))
            xconst = np.mod(constrained,np.sqrt(n_features))
            yconst = np.floor(constrained/np.sqrt(n_features))
            xunconst = np.mod(unconstrained,np.sqrt(n_features))
            yunconst = np.floor(unconstrained/np.sqrt(n_features))
            data = np.vstack([sensors,xTop,yTop]).T
            self.ax.plot(xconst, yconst, '*', color = color_constrained, alpha =0.5)
            self.ax.plot(xunconst, yunconst, '*', color = color_unconstrained, alpha =0.5)
            for ind,i in enumerate(range(len(xTop))):
                self.ax.annotate(f"{str(ind)}",(xTop[i],yTop[i]),xycoords='data',
                    xytext=(-20,20), textcoords='offset points',color='r',fontsize=12,
                    arrowprops=dict(arrowstyle="->", color='black'))
        elif isinstance(self.data,pd.DataFrame):
            xTop, yTop = get_coordinates_from_indices(sensors,self.data,Y_axis = self.Y_axis, X_axis = self.X_axis, Field = self.Field)
            xconst, yconst = get_coordinates_from_indices(constrained,self.data, Y_axis = self.Y_axis, X_axis = self.X_axis, Field = self.Field)
            xunconst, yunconst = get_coordinates_from_indices(unconstrained,self.data, Y_axis = self.Y_axis, X_axis = self.X_axis, Field = self.Field)
            self.ax.plot(xconst, yconst, '*', color = color_constrained, alpha =0.5)
            self.ax.plot(xunconst, yunconst, '*', color = color_unconstrained, alpha =0.5)
            for _,i in enumerate(range(len(sensors))):
                self.ax.annotate(f"{str(i)}",(xTop[i],yTop[i]),xycoords='data',
                    xytext=(-20,20), textcoords='offset points',color='r',fontsize=12,
                    arrowprops=dict(arrowstyle="->", color='black'))

class Intersection(BaseConstraint):
    '''
    A General class for dealing with constraint regions that are defined by the combination of
    two or more individual constraint shapes/equations.
    '''
    def __init__(self,constraints, **kwargs): ### We want to make default location as 'in'
        super().__init__(**kwargs)
        '''
        Attributes
        ----------
        constraints : np.darray containing instances of classes, for e.g: [circle_instance, line_instance],

        '''
        self.constraints = constraints

    def draw(self,ax):
        '''
        Function to plot the constraint based on two or more constraint shapes/equations
        Attributes
        ----------
        ax : axis on which the constraint circle should be plotted
        '''
    def constraint_function(self):
        '''
        Function to compute whether a certain point on the grid lies inside/outside the defined constrained region

        '''

class Circle(BaseConstraint):
    '''
    General class for dealing with circular user defined constraints.
    Plotting, computing constraints functionalities included.
    '''
    def __init__(self,center_x,center_y,radius,loc = 'in', **kwargs): ### We want to make default location as 'in'
        super().__init__(**kwargs)
        '''
        Attributes
        ----------
        center_x : float,
            x-coordinate of the center of circle
        center_y : float,
            y-coordinate of the center of circle
        radius : float,
            radius of the circle
        loc : string- 'in'/'out',
            specifying whether the inside or outside of the shape is constrained

        Keyword Arguments
        -----------------
        X_axis : string,
            Name of the column in dataframe to be plotted on the X axis.
        Y-axis : string,
            Name of the column in dataframe to be plotted on the Y axis.
        Field : string,
            Name of the column in dataframe to be plotted as a contour map.
        data : pandas.DataFrame/np.darray [n_samples, n_features],
            dataframe (used for scatter and contour plots) or matrix (used for images) containing measurement data
        '''
        self.center_x = center_x
        self.center_y = center_y
        self.radius = radius
        self.loc = loc

    def draw(self,ax,**kwargs):
        '''
        Function to plot a circle based on user-defined coordinates
        Attributes
        ----------
        ax : axis on which the constraint circle should be plotted
        '''
        if 'fill' not in kwargs.keys():
             kwargs['fill'] = False
        if 'color' not in kwargs.keys():
            kwargs['color'] = 'r'
        if 'lw' not in kwargs.keys():
             kwargs['lw'] = 2
        if 'alpha' not in kwargs.keys():
             kwargs['alpha'] = 1.0
        c = patches.Circle((self.center_x, self.center_y), self.radius, fill=kwargs['fill'], color=kwargs['color'], lw=kwargs['lw'], alpha=kwargs['alpha'])
        ax.add_patch(c)
        ax.autoscale_view()


    def constraint_function(self,coords):
        '''
        Function to compute whether a certain point on the grid lies inside/outside the defined constrained region
        Attributes
        ----------
        x : float,
            x coordinate of point on the grid being evaluated to check whether it lies inside or outside the constrained region
        y : float,
            y coordinate of point on the grid being evaluated to check whether it lies inside or outside the constrained region
        '''
        x,y = coords[:]
        inFlag = (((x-self.center_x)**2 + (y-self.center_y)**2) <= self.radius**2)
        if self.loc.lower() == 'in':
            return not inFlag
        else:
            return inFlag

class Cylinder(BaseConstraint):
    '''
    General class for dealing with circular user defined constraints.
    Plotting, computing constraints functionalities included.
    '''
    def __init__(self,center_x,center_y,center_z,radius,height,loc = 'in', **kwargs): ### We want to make default location as 'in'
        super().__init__(**kwargs)
        '''
        Attributes
        ----------
        center_x : float,
            x-coordinate of the center of circle
        center_y : float,
            y-coordinate of the center of circle
        radius : float,
            radius of the circle
        loc : string- 'in'/'out',
            specifying whether the inside or outside of the shape is constrained

        Keyword Arguments
        -----------------
        X_axis : string,
            Name of the column in dataframe to be plotted on the X axis.
        Y-axis : string,
            Name of the column in dataframe to be plotted on the Y axis.
        Field : string,
            Name of the column in dataframe to be plotted as a contour map.
        data : pandas.DataFrame/np.darray [n_samples, n_features],
            dataframe (used for scatter and contour plots) or matrix (used for images) containing measurement data
        '''
        self.center_x = center_x
        self.center_y = center_y
        self.center_z = center_z
        self.radius = radius
        self.height = height
        self.loc = loc
        if 'axis' in kwargs.keys():
            self.axis = kwargs['axis']
        else:
            self.axis = 'Z_axis'

    def draw(self,ax,**kwargs):
        '''
        Function to plot a cylinder based on user-defined coordinates
        Attributes
        ----------
        ax : axis on which the constraint circle should be plotted
        '''
        if 'alpha' not in kwargs.keys():
            kwargs['alpha'] = 0.3
            alpha = 3 * kwargs['alpha']
        if kwargs['alpha'] * 3 < 0.5:
            alpha = 1.0
        else:
            alpha = kwargs['alpha'] * 3
        if 'color' not in kwargs.keys():
            kwargs['color'] = 'red'
        theta = np.linspace(0, 2*np.pi, 100)
        if self.axis == 'Z_axis':
            z = np.linspace(self.center_z - self.height/2, self.center_z + self.height/2, 100)
            theta, z = np.meshgrid(theta, z)
            x = self.center_x + self.radius * np.cos(theta)
            y = self.center_y + self.radius * np.sin(theta)
        elif self.axis == 'X_axis':
            x = np.linspace(self.center_x - self.height/2, self.center_x + self.height/2, 100)
            theta, x = np.meshgrid(theta, x)
            y = self.center_y + self.radius * np.sin(theta)
            z = self.center_z + self.radius * np.cos(theta)
        else:
            y = np.linspace(self.center_y - self.height/2, self.center_y + self.height/2, 100)
            theta, y = np.meshgrid(theta, y)
            x = self.center_x + self.radius * np.cos(theta)
            z = self.center_z + self.radius * np.sin(theta)
        ax.plot_surface(x, y, z,alpha=alpha, color=kwargs['color'])
        ax.autoscale_view()
    def constraint_function(self, coords):
        '''
        Function to compute whether a certain point on the grid lies inside/outside the defined constrained region
        Attributes
        ----------
        x : float,
            x coordinate of point on the grid being evaluated to check whether it lies inside or outside the constrained region
        y : float,
            y coordinate of point on the grid being evaluated to check whether it lies inside or outside the constrained region
        '''
        x,y,z = coords[:]
        if isinstance(x, float):
            x,y,z = [x],[y],[z]
        nPoints = np.shape(np.array(coords).reshape(3,-1))[1]
        inFlag = np.zeros(nPoints,dtype=bool)
        for i in range(nPoints):
            if self.axis == 'Z_axis':
                inFlag[i] = ((((x[i]-self.center_x)**2 + (y[i]-self.center_y)**2) <= self.radius**2) and self.center_z-self.height/2<=z[i] and z[i]<=self.center_z+self.height/2)
            elif self.axis == 'Y_axis':
                inFlag[i] = ((((x[i]-self.center_x)**2 + (z[i]-self.center_z)**2) <= self.radius**2) and self.center_y-self.height/2<=y[i] and y[i]<=self.center_y+self.height/2)
            else:
                inFlag[i] = ((((y[i]-self.center_y)**2 + (z[i]-self.center_z)**2) <= self.radius**2) and self.center_x-self.height/2<=x[i] and x[i]<=self.center_x+self.height/2)
        if self.loc.lower() == 'in':
            return map(operator.not_, inFlag)
        else:
            return inFlag
class Line(BaseConstraint):
    '''
    General class for dealing with linear user defined constraints.
    Plotting, computing constraints functionalities included.
    '''
    def __init__(self,x1,x2,y1,y2,**kwargs):
        super().__init__(**kwargs)
        '''
        Attributes
        ----------
        x1 : float,
            x-coordinate of one end-point of the line
        x2 : float,
            x-coordinate of the other end-point of the line
        y1 : float,
            y-coordinate of one end-point of the line
        y2 : float,
            y-coordinate of the other end-point of the line

        Keyword Arguments
        -----------------
        X_axis : string,
            Name of the column in dataframe to be plotted on the X axis.
        Y-axis : string,
            Name of the column in dataframe to be plotted on the Y axis.
        Field : string,
            Name of the column in dataframe to be plotted as a contour map.
        data : pandas.DataFrame/np.darray [n_samples, n_features],
            dataframe (used for scatter and contour plots) or matrix (used for images) containing measurement data
        '''
        self.x1 = x1
        self.x2 = x2
        self.y1 = y1
        self.y2 = y2

    def draw(self,ax,**kwargs):
        '''
        Function to plot a line based on user-defined coordinates
        Attributes
        ----------
        ax : axis on which the constraint line should be plotted
        '''
        if 'color' not in kwargs.keys():
            kwargs['color'] = 'r'
        if 'lw' not in kwargs.keys():
             kwargs['lw'] = 2
        if 'alpha' not in kwargs.keys():
             kwargs['alpha'] = 1.0
        if 'marker' not in kwargs.keys():
             kwargs['marker'] = None
        if 'linestyle' not in kwargs.keys():
             kwargs['linestyle'] = '-'
        ax.plot([self.x1,self.x2], [self.y1,self.y2], color=kwargs['color'], alpha=kwargs['alpha'], marker=kwargs['marker'], linestyle=kwargs['linestyle'])

    def constraint_function(self,coords):
        '''
        Function to compute whether a certain point on the grid lies inside/outside the defined constrained region
        Attributes
        ----------
        x : float,
            x coordinate of point on the grid being evaluated to check whether it lies inside or outside the constrained region
        y : float,
            y coordinate of point on the grid being evaluated to check whether it lies inside or outside the constrained region
        '''
        x,y = coords[:]
        return (y-self.y1)*(self.x2-self.x1) - (self.y2-self.y1)*(x-self.x1) >= 0

class Parabola(BaseConstraint):
    '''
    General class for dealing with parabolic user defined constraints.
    Plotting, computing constraints functionalities included.
    '''
    def __init__(self,h,k,a,loc, **kwargs):
        super().__init__(**kwargs)
        '''
        Attributes
        ----------
        h : float,
            x-coordinate of the vertex of the parabola we want to be constrained
        k : float,
            y-coordinate of the vertex of the parabola we want to be constrained
        a : float,
            x-coordinate of the focus of the parabola
        loc : string- 'in'/'out',
            specifying whether the inside or outside of the shape is constrained

        Keyword Arguments
        -----------------
        X_axis : string,
            Name of the column in dataframe to be plotted on the X axis.
        Y-axis : string,
            Name of the column in dataframe to be plotted on the Y axis.
        Field : string,
            Name of the column in dataframe to be plotted as a contour map.
        data : pandas.DataFrame/np.darray [n_samples, n_features],
            dataframe (used for scatter and contour plots) or matrix (used for images) containing measurement data
        '''
        self.h = h
        self.k = k
        self.a = a
        self.loc = loc

    def draw(self,ax,**kwargs):
        '''
        Function to plot a parabola based on user-defined coordinates
        Attributes
        ----------
        ax : axis on which the constraint parabola should be plotted
        '''
        if isinstance(self.data,np.ndarray):
            grid_points = np.arange(self.data.shape[1])
            x, y = get_coordinates_from_indices(grid_points,self.data)
        elif isinstance(self.data, pd.DataFrame):
            grid_points = np.arange(len(self.data))
            x, y = get_coordinates_from_indices(grid_points,self.data, Y_axis = self.Y_axis, X_axis = self.X_axis, Field = self.Field)
        y_vals = (self.a*((x-self.h)**2)) - self.k
        ax.scatter(x,y_vals,s=1)

    def constraint_function(self,coords):
        '''
        Function to compute whether a certain point on the grid lies inside/outside the defined constrained region
        Attributes
        ----------
        x : float,
            x coordinate of point on the grid being evaluated to check whether it lies inside or outside the constrained region
        y : float,
            y coordinate of point on the grid being evaluated to check whether it lies inside or outside the constrained region
        '''
        x, y = coords[:]
        inFlag = (self.a*(x-self.h)**2) <= (y-self.k)
        if self.loc.lower() == 'in':
            return not inFlag
        else:
            return inFlag

class Ellipse(BaseConstraint):
    '''
    General class for dealing with elliptical user defined constraints.
    Plotting, computing constraints functionalities included.
    '''
    def __init__(self,center_x,center_y,width, height, angle = 0.0, loc = 'in', **kwargs):
        super().__init__(**kwargs)
        '''
        Attributes
        ----------
        center_x : float,
            x-coordinate of the center of circle
        center_y : float,
            y-coordinate of the center of circle
        width : float,
            total length (diameter) of horizontal axis.
        height : float,
            total length (diameter) of vertical axis.
        angle : float,
            angle of the orientation of the ellipse in degrees
        loc : string- 'in'/'out',
            specifying whether the inside or outside of the shape is constrained

        Keyword Arguments
        -----------------
        X_axis : string,
            Name of the column in dataframe to be plotted on the X axis.
        Y-axis : string,
            Name of the column in dataframe to be plotted on the Y axis.
        Field : string,
            Name of the column in dataframe to be plotted as a contour map.
        data : pandas.DataFrame/np.darray [n_samples, n_features],
            dataframe (used for scatter and contour plots) or matrix (used for images) containing measurement data
        '''
        self.center_x = center_x
        self.center_y = center_y
        self.width = width
        self.height = height
        self.loc = loc
        self.angle = angle
        self.half_horizontal_axis = self.width / 2
        self.half_vertical_axis = self.height / 2
    def draw(self,ax,**kwargs):
        '''
        Function to plot an ellipse based on user-defined coordinates
        Attributes
        ----------
        ax : axis on which the constraint ellipse should be plotted
        '''
        if 'fill' not in kwargs.keys():
             kwargs['fill'] = False
        if 'color' not in kwargs.keys():
            kwargs['color'] = 'r'
        if 'lw' not in kwargs.keys():
             kwargs['lw'] = 2
        if 'alpha' not in kwargs.keys():
             kwargs['alpha'] = 1.0
        c = patches.Ellipse((self.center_x, self.center_y), self.width, self.height, angle = self.angle, fill=kwargs['fill'], color=kwargs['color'],  lw=kwargs['lw'], alpha=kwargs['alpha'])
        ax.add_patch(c)
        ax.autoscale_view()
        # ax.axes.set_aspect('equal')

    def constraint_function(self,coords):
        '''
        Function to compute whether a certain point on the grid lies inside/outside the defined constrained region
        Attributes
        ----------
        x : float,
            x coordinate of point on the grid being evaluated to check whether it lies inside or outside the constrained region
        y : float,
            y coordinate of point on the grid being evaluated to check whether it lies inside or outside the constrained region
        '''
        x, y =coords[:]
        angleInRadians = self.angle * np.pi/180
        u = (x - self.center_x) * np.cos(angleInRadians) + (y - self.center_y) * np.sin(angleInRadians)
        v = -(x - self.center_x) * np.sin(angleInRadians) + (y - self.center_y) * np.cos(angleInRadians)
        inFlag = u**2/self.half_horizontal_axis**2 + v**2/self.half_vertical_axis**2 <= 1
        if self.loc.lower() == 'in':
            return not inFlag
        elif self.loc.lower() == 'out':
            return inFlag

class Polygon(BaseConstraint): ### Based on previous discussion we are re-thinking this part (Fill up with Mohammad's implementation of the Polygon)
    '''
    General class for dealing with polygonal user defined constraints.
    Plotting, computing constraints functionalities included.
    '''
    def __init__(self,xy_coords,loc='in', **kwargs):
        super().__init__(**kwargs)
        '''
        Attributes
        ----------
        xy_coords : (N,2) array_like,
            an array consisting of tuples for (x,y) coordinates of points of the Polygon where N = No. of sides of the polygon
        '''
        self.xy_coords = xy_coords
        self.loc = loc

    def draw(self,ax,**kwargs):
        '''
        Function to plot a polygon based on user-defined coordinates
        Attributes
        ----------
        ax : axis on which the constraint polygon should be plotted
        '''
        if 'fill' not in kwargs.keys():
             kwargs['fill'] = False
        if 'color' not in kwargs.keys():
            kwargs['color'] = 'r'
        if 'lw' not in kwargs.keys():
             kwargs['lw'] = 2
        if 'alpha' not in kwargs.keys():
             kwargs['alpha'] = 1.0
        c = patches.Polygon(self.xy_coords, fill=kwargs['fill'], color=kwargs['color'], lw=kwargs['lw'], alpha=kwargs['alpha'])
        ax.add_patch(c)
        ax.autoscale_view()


    def constraint_function(self,coords):
        '''
        Function to compute whether a certain point on the grid lies inside/outside the defined constrained region
        Attributes
        ----------
        x : float,
            x coordinate of point on the grid being evaluated to check whether it lies inside or outside the constrained region
        y : float,
            y coordinate of point on the grid being evaluated to check whether it lies inside or outside the constrained region
        '''
        x,y = coords[:]
        # define point in polygon
        polygon =self.xy_coords
        n = len(polygon)
        inFlag = False

        for i in range(n):
            x1, y1 = polygon[i]
            x2, y2 = polygon[(i + 1) % n]

            if (y1 < y and y2 >= y) or (y2 < y and y1 >= y):
                if x1 + (y - y1) / (y2 - y1) * (x2 - x1) < x:
                    inFlag = not inFlag

        if self.loc.lower() == 'in':
            return not inFlag
        elif self.loc.lower() == 'out':
            return inFlag

class UserDefinedConstraints(BaseConstraint):
    '''
    General class for dealing with any form of user defined constraints.
    The user can input the constraint in two forms:
    - As a python file which has the equation of the constraint the user wants to implement.
    - As a string with just the equation of the constraint the user wants to implement.
    Plotting, computing constraints functionalities included.
    '''
    def __init__(self,all_sensors, **kwargs):
        super().__init__(**kwargs)
        '''
        Attributes
        ----------
        all_sensors : np.darray,
            A ranked list of all sensor indices computed from just QR optimizer

        Keyword Arguments
        -----------------
        file : string,
            Name of the python file containing the equation of the constraint
        equation : string,
            Equation of the constraint the user wants to implement
        X_axis : string,
            Name of the column in dataframe to be plotted on the X axis.
        Y-axis : string,
            Name of the column in dataframe to be plotted on the Y axis.
        Field : string,
            Name of the column in dataframe to be plotted as a contour map.
        data : pandas.DataFrame/np.darray [n_samples, n_features],
            dataframe (used for scatter and contour plots) or matrix (used for images) containing measurement data
        '''
        self.all_sensors = all_sensors

        if 'file' in kwargs.keys():
            self.file = kwargs['file']
            self.functions = load_functional_constraints(self.file)
        else:
            self.file = None
        if 'equation' in kwargs.keys():
            self.equations = [kwargs['equation']]
        else:
            self.equations = None
        if self.equations is None and self.file is None:
            raise Exception('either file or equation should be provided')

        if isinstance(self.data,pd.DataFrame):
            if 'X_axis' in kwargs.keys():
                self.X_axis = kwargs['X_axis']
            else:
                raise Exception('Must provide X_axis as **kwargs as your data is a dataframe')
            if 'Y_axis' in kwargs.keys():
                self.Y_axis = kwargs['Y_axis']
            else:
                raise Exception('Must provide Y_axis as **kwargs as your data is a dataframe')
            if 'Field' in kwargs.keys():
                self.Field = kwargs['Field']
            else:
                raise Exception('Must provide either a python file containing the constraint or an equation of the constraint')

    def draw(self,ax,**kwargs):
        '''
        Function to plot the user-defined constraint
        Attributes
        ----------
        ax : axis on which the constraint should be plotted
        '''
        if self.file != None :
            nConstraints = len([self.functions])
            G = np.zeros((len(self.all_sensors),nConstraints),dtype=bool)
            for i in range(nConstraints):
                if isinstance(self.data,np.ndarray):
                    temp = BaseConstraint.functional_constraints(self.functions,self.all_sensors,self.data)
                    G[:,i] = [x > 0 for x in temp]
                    idx_const, rank = BaseConstraint.get_functionalConstraind_sensors_indices(self.all_sensors,G[:,i])
                    x_val,y_val = get_coordinates_from_indices(idx_const,self.data)
                elif isinstance(self.data,pd.DataFrame):
                    temp = BaseConstraint.functional_constraints(self.functions,self.all_sensors,self.data, X_axis = self.X_axis, Y_axis = self.Y_axis, Field = self.Field)
                    G[:,i] = [x == 0 for x in temp]
                    idx_const, rank = BaseConstraint.get_functionalConstraind_sensors_indices(self.all_sensors,G[:,i])
                    x_val,y_val = get_coordinates_from_indices(idx_const,self.data, Y_axis = self.Y_axis, X_axis = self.X_axis, Field = self.Field)
        elif self.equations is not None:
            nConstraints = len(self.equations)
            G = np.zeros((len(self.all_sensors),nConstraints),dtype=bool)
            for i in range(nConstraints):
                if isinstance(self.data,np.ndarray):
                    xValue,yValue = get_coordinates_from_indices(self.all_sensors,self.data)
                    for k in range(len(xValue)):
                        G[k,i] = eval(self.equations[i], {"x":xValue[k],"y":yValue[k]})
                    idx_const, rank = BaseConstraint.get_functionalConstraind_sensors_indices(self.all_sensors,G[:,i])
                    x_val,y_val = get_coordinates_from_indices(idx_const,self.data)
                elif isinstance(self.data,pd.DataFrame):
                    xValue,yValue = get_coordinates_from_indices(self.all_sensors,self.data,Y_axis = self.Y_axis, X_axis = self.X_axis, Field = self.Field)
                    for k in range(len(xValue)):
                        G[k,i] = not eval(self.equations[i], {"x":xValue[k],"y":yValue[k]})
                    idx_const, rank = BaseConstraint.get_functionalConstraind_sensors_indices(self.all_sensors,G[:,i])
                    x_val,y_val = get_coordinates_from_indices(idx_const,self.data, Y_axis = self.Y_axis, X_axis = self.X_axis, Field = self.Field)
        ax.scatter(x_val,y_val,s = 1)

    def constraint(self):
        '''
        Function to compute whether a certain point on the grid lies inside/outside the defined constrained region
        '''
        if self.file != None :
            nConstraints = len([self.functions])
            G = np.zeros((len(self.all_sensors),nConstraints),dtype=bool)
            for i in range(nConstraints):
                if isinstance(self.data,np.ndarray):
                    temp = BaseConstraint.functional_constraints(self.functions,self.all_sensors,self.data)
                    G[:,i] = [x>=0 for x in temp]
                elif isinstance(self.data,pd.DataFrame):
                    temp = BaseConstraint.functional_constraints(self.functions,self.all_sensors,self.data, X_axis = self.X_axis, Y_axis = self.Y_axis, Field = self.Field)
                    G[:,i] = [x>=0 for x in temp]
        else:
            G = np.zeros((len(self.all_sensors),1),dtype=bool)
            if isinstance(self.data,np.ndarray):
                xValue,yValue = get_coordinates_from_indices(self.all_sensors,self.data)
                for k in range(len(xValue)):
                    G[k,0] = not eval(self.equations[0], {"x":xValue[k],"y":yValue[k]})
            elif isinstance(self.data,pd.DataFrame):
                xValue,yValue = get_coordinates_from_indices(self.all_sensors,self.data,X_axis = self.X_axis, Y_axis = self.Y_axis, Field = self.Field)
                for k in range(len(xValue)):
                    G[k,0] = not eval(self.equations[0], {"x":xValue[k],"y":yValue[k]})
        idx_const, rank = BaseConstraint.get_functionalConstraind_sensors_indices(self.all_sensors,G[:,0])
        return idx_const,rank<|MERGE_RESOLUTION|>--- conflicted
+++ resolved
@@ -43,13 +43,8 @@
     if not isinstance(nx, int) or not isinstance(ny, int):
         raise ValueError('nx and ny must be integers')
     n_features = len(all_sensors)
-<<<<<<< HEAD
     # image_size = int(np.sqrt(n_features))
     a = np.unravel_index(all_sensors, (nx,ny))
-=======
-    image_size = int(np.sqrt(n_features))  # noqa: F841
-    a = np.unravel_index(all_sensors, (nx, ny))
->>>>>>> 7c8f1c52
     constrained_sensorsx = []
     constrained_sensorsy = []
     for i in range(n_features):
@@ -73,12 +68,7 @@
         idx_constrained = np.ravel_multi_index(constrained_sensors_tuple, (nx, ny))
     return idx_constrained
 
-<<<<<<< HEAD
 def get_constrained_sensors_indices_dataframe(x_min, x_max, y_min, y_max,df,**kwargs):   #### We wanted to change the name of this function. I have made it get_constrained_sensors_indices_dataframe from get_constrained_sensors_indices_linear. Feel free to suggest a better name @Josh, @Mohammad
-=======
-
-def get_constrained_sensors_indices_linear(x_min, x_max, y_min, y_max, df):
->>>>>>> 7c8f1c52
     """
     Function for obtaining constrained column indices from already existing linear
     sensor locations on the grid.
@@ -106,7 +96,6 @@
     contains the constrained locations of the grid in terms of column indices of
     basis_matrix.
     """
-<<<<<<< HEAD
     if 'X_axis' in kwargs.keys():
         X_axis = kwargs['X_axis']
     else:
@@ -120,11 +109,7 @@
     x = df[X_axis].to_numpy()   ### Needs to be changed to get the X_axis and Y_axis value of what is in the user dataframe. This makes it possible for the user to have any name for the X,Y columns of their dataframe.
     n_features = x.shape[0]
     y = df[Y_axis].to_numpy()
-=======
-    x = df["X (m)"].to_numpy()
-    n_features = x.shape[0]
-    y = df["Y (m)"].to_numpy()
->>>>>>> 7c8f1c52
+
     idx_constrained = []
     for i in range(n_features):
         if (x[i] >= x_min and x[i] < x_max) and (y[i] >= y_min and y[i] < y_max):
