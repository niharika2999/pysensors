import warnings

import numpy as np
from scipy.linalg import lstsq, solve
from sklearn.base import BaseEstimator
from sklearn.utils.validation import check_is_fitted

from ..basis import Identity
<<<<<<< HEAD
from ..optimizers import CCQR
from ..optimizers import QR
from ..optimizers import GQR
=======
from ..optimizers import CCQR, QR
>>>>>>> 7c8f1c52
from ..utils import validate_input

INT_DTYPES = (int, np.int64, np.int32, np.int16, np.int8)


class SSPOR(BaseEstimator):
    """
    Sparse Sensor Placement Optimization for Reconstruction:
    a model for selecting the best sensor locations for state reconstruction.

    Given a basis in which to represent the state (e.g. PCA modes) along with
    measurement data, a :class:`SSPOR` instance produces a list of
    sensor locations (a permutation of the numbers 0, 1, ...,
    :code:`n_input_features` - 1) ranked in descending order of importance.
    One can then select the top k sensors and take future measurements at
    that limited set of locations.

    The overall time complexity of fitting a :class:`SSPOR` object is
    :code:`O(n_basis_modes * n_input_features * n_input_features)`
    plus the cost for fitting the basis. Different bases have different
    complexities. The space complexity is
    :code:`O(n_basis_modes * n_input_features)`.

    Parameters
    ----------
    basis: basis object, optional (default :class:`pysensors.basis.Identity`)
        Basis in which to represent the data. Default is the identity basis
        (i.e. raw features).

    optimizer: optimizer object, optional \
            (default :class:`pysensors.optimizers.QR`)
        Optimization method used to rank sensor locations.

    n_sensors: int, optional (default n_input_features)
        Number of sensors to select. Note that
        ``s = SSPOR(n_sensors=10); s.fit(x)``
        is equivalent to
        ``s = SSPOR(); s.fit(x); s.set_number_of_sensors(10)``.

    Attributes
    ----------
    n_basis_modes: int
        Number of basis modes considered during fitting.

    basis_matrix_: np.ndarray
        Internal representation of the basis.

    ranked_sensors_: np.ndarray
        Sensor locations ranked in descending order of importance.

    Examples
    --------
    >>> import numpy as np
    >>> from pysensors import SSPOR
    >>>
    >>> x = np.linspace(0, 1, 501)
    >>> monomials = np.vander(x, 15).T
    >>>
    >>> model = SSPOR(n_sensors=5)
    >>> model.fit(monomials)
    SSPOR(basis=Identity(n_basis_modes=15), n_sensors=5, optimizer=QR())
    >>> print(model.selected_sensors)
    [500 377   0 460 185]
    >>> print(x[model.selected_sensors])
    [1.    0.754 0.    0.92  0.37 ]
    >>> model.set_n_sensors(7)
    >>> print(x[model.selected_sensors])
    [1.    0.754 0.    0.92  0.37  0.572 0.134]
    >>> f = np.sin(3*x)
    >>> f_pred = model.predict(f[model.selected_sensors])
    >>> print(np.linalg.norm(f - f_pred))
    0.022405698005838044
    """

    def __init__(self, basis=None, optimizer=None, n_sensors=None):
        if basis is None:
            basis = Identity()
        self.basis = basis
        if optimizer is None:
            optimizer = QR()
        self.optimizer = optimizer
        if n_sensors is None:
            self.n_sensors = None
        elif isinstance(n_sensors, INT_DTYPES) and n_sensors > 0:
            self.n_sensors = int(n_sensors)
        else:
            raise ValueError("n_sensors must be a positive integer.")
        self.n_basis_modes = None

    def fit(self, x, quiet=False, prefit_basis=False, seed=None, **optimizer_kws):
        """
        Fit the SSPOR model, determining which sensors are relevant.

        Parameters
        ----------
        x: array-like, shape (n_samples, n_input_features)
            Training data.

        quiet: boolean, optional (default False)
            Whether or not to suppress warnings during fitting.

        prefit_basis: boolean, optional (default False)
            Whether or not the basis has already been fit to x.
            For example, you may have already fit and experimented with
            a ``SVD`` object to determine the optimal number of modes. This
            option allows you to avoid an unnecessary SVD.

        seed: int, optional (default None)
            Seed for the random number generator used to shuffle sensors after the
            ``self.basis.n_basis_modes`` sensor. Most optimizers only rank the top
            ``self.basis.n_basis_modes`` sensors, leaving the rest virtually
            untouched. As a result the remaining samples are randomly permuted.

        optimizer_kws: dict, optional
            Keyword arguments to be passed to the ``get_sensors`` method of
            the optimizer.

        Returns
        -------
        self: a fitted :class:`SSPOR` instance
        """

        # Fit basis functions to data
        if prefit_basis:
            check_is_fitted(self.basis, "basis_matrix_")
        else:
            x = validate_input(x)

            if quiet:
                with warnings.catch_warnings():
                    warnings.filterwarnings("ignore", category=UserWarning)
                    self.basis.fit(x)
            else:
                self.basis.fit(x)

        # Get matrix representation of basis
        self.basis_matrix_ = self.basis.matrix_representation(
            n_basis_modes=self.n_basis_modes
        )

        # Check that n_sensors doesn't exceed dimension of basis vectors and
        # that it doesn't exceed the number of samples when using the CCQR optimizer.
        self._validate_n_sensors()

        # Find sparse sensor locations
        self.ranked_sensors_ = self.optimizer.fit(
            self.basis_matrix_, **optimizer_kws
        ).get_sensors()

        # Randomly shuffle sensors after self.basis.n_basis_modes
        rng = np.random.default_rng(seed)
        n_basis_modes = self.basis_matrix_.shape[1]
        self.ranked_sensors_[n_basis_modes:] = rng.permutation(
            self.ranked_sensors_[n_basis_modes:]
        )

        return self

    def predict(self, x, **solve_kws):
        """
        Predict values at all positions given measurements at sensor locations.

        Parameters
        ----------
        x: array-like, shape (n_samples, n_sensors)
            Measurements from which to form prediction.
            The measurements should be taken at the sensor locations specified by
            ``self.get_selected_sensors()``.

        solve_kws: dict, optional
            keyword arguments to be passed to the linear solver used to invert
            the basis matrix.

        Returns
        -------
        y: numpy array, shape (n_samples, n_features)
            Predicted values at every location.
        """
        check_is_fitted(self, "ranked_sensors_")
        x = validate_input(x, self.ranked_sensors_[: self.n_sensors]).T

        # For efficiency we may want to factor
        # self.basis_matrix_[self.ranked_sensors_, :]
        # in case predict is called multiple times.
        # Although if the user changes the number of sensors between calls
        # the factorization will be wasted.

        if self.n_sensors > self.basis_matrix_.shape[0]:
            warnings.warn(
                "n_sensors exceeds dimension of basis modes. Performance may be poor"
            )

        # Square matrix
        if self.n_sensors == self.basis_matrix_.shape[1]:
            return self._square_predict(
                x, self.ranked_sensors_[: self.n_sensors], **solve_kws
            )
        # Rectangular matrix
        else:
            return self._rectangular_predict(
                x, self.ranked_sensors_[: self.n_sensors], **solve_kws
            )

    def _square_predict(self, x, sensors, **solve_kws):
        """Get prediction when the problem is square."""
        return np.dot(
            self.basis_matrix_, solve(self.basis_matrix_[sensors, :], x, **solve_kws)
        ).T

    def _rectangular_predict(self, x, sensors, **solve_kws):
        """Get prediction when the problem is rectangular."""
        return np.dot(
            self.basis_matrix_, lstsq(self.basis_matrix_[sensors, :], x, **solve_kws)[0]
        ).T

    def get_selected_sensors(self):
        """
        Get the indices of the sensors chosen by the model.

        Returns
        -------
        sensors: numpy array, shape (n_sensors,)
            Indices of the sensors chosen by the model
            (i.e. the sensor locations) ranked in descending order
            of importance.
        """
        check_is_fitted(self, "ranked_sensors_")
        return self.ranked_sensors_[: self.n_sensors]

    @property
    def selected_sensors(self):
        """
        Get the indices of the sensors chosen by the model.

        Returns
        -------
        sensors: numpy array, shape (n_sensors,)
            Indices of the sensors chosen by the model
            (i.e. the sensor locations) ranked in descending order
            of importance.
        """
        return self.get_selected_sensors()

    def get_all_sensors(self):
        """
        Get a ranked list consisting of all the sensors.
        The sensors are given in descending order of importance.

        Returns
        -------
        sensors: numpy array, shape (n_features,)
            Indices of sensors in descending order of importance.
        """
        return self.all_sensors

    @property
    def all_sensors(self):
        """
        Get a ranked list consisting of all the sensors.
        The sensors are given in descending order of importance.

        Returns
        -------
        sensors: numpy array, shape (n_features,)
            Indices of sensors in descending order of importance.
        """
        check_is_fitted(self, "ranked_sensors_")
        return self.ranked_sensors_

    def set_number_of_sensors(self, n_sensors):
        """
        Set ``n_sensors``, the number of sensors to be used for prediction.

        Parameters
        ----------
        n_sensors: int
            The number of sensors. Must be a positive integer.
            Cannot exceed the number of available sensors (n_features).
        """
        check_is_fitted(self, "ranked_sensors_")

        if not isinstance(n_sensors, INT_DTYPES):
            raise ValueError("n_sensors must be a positive integer")
        elif n_sensors <= 0:
            raise ValueError("n_sensors must be a positive integer")
        elif n_sensors > len(self.ranked_sensors_):
            raise ValueError(
                "n_sensors cannot exceed number of available sensors: "
                "{}".format(len(self.ranked_sensors_))
            )
        else:
            self.n_sensors = n_sensors

    def set_n_sensors(self, n_sensors):
        """
        A convenience function accomplishing the same thing as
        :meth:`set_number_of_sensors`.
        Set ``n_sensors``, the number of sensors to be used for prediction.

        Parameters
        ----------
        n_sensors: int
            The number of sensors. Must be a positive integer.
            Cannot exceed the number of available sensors (n_features).
        """
        self.set_number_of_sensors(n_sensors)

    def update_n_basis_modes(self, n_basis_modes, x=None, quiet=False):
        """
        Re-fit the :class:`SSPOR` object using a different value of
        ``n_basis_modes``.

        This method allows one to relearn sensor locations for a
        different number of basis modes _without_ re-fitting the basis
        in many cases.
        Specifically, if ``n_basis_modes <= self.basis.n_basis_modes``
        then the basis does not need to be refit.
        Otherwise this function does not save any computational resources.

        Parameters
        ----------
        n_basis_modes: positive int, optional (default None)
            Number of basis modes to be used during fit.
            Must be less than or equal to ``n_samples``.

        x: numpy array, shape (n_examples, n_features), optional (default None)
            Only used if ``n_basis_modes`` exceeds the number of available
            basis modes for the already fit basis.

        quiet: boolean, optional (default False)
            Whether or not to suppress warnings during refitting.
        """
        if not isinstance(n_basis_modes, INT_DTYPES) or n_basis_modes <= 0:
            raise ValueError("n_basis_modes must be a positive integer")

        # No need to refit basis; only refit sensors
        if (
            hasattr(self.basis, "basis_matrix_")
            and n_basis_modes <= self.basis.n_basis_modes
        ):
            self.n_basis_modes = n_basis_modes
            self.fit(x, prefit_basis=True, quiet=quiet)

        elif x is None:
            raise ValueError(
                "x cannot be None when n_basis_modes exceeds number of available modes"
            )
        elif n_basis_modes > x.shape[0]:
            raise ValueError(
                "n_basis_modes cannot exceed the number of examples, x.shape[0]"
            )
        else:
            self.n_basis_modes = n_basis_modes
            self.basis.n_basis_modes = n_basis_modes
            self.fit(x, prefit_basis=False, quiet=quiet)

    def score(self, x, y=None, score_function=None, score_kws={}, solve_kws={}):
        """
        Compute the reconstruction error for a given set of measurements.

        Parameters
        ----------
        x: numpy array, shape (n_examples, n_features)
            Measurements with which to compute the score.
            Note that ``x`` should consist of measurements at every location,
            not just the recommended sensor location, i.e. its shape should be
            (n_examples, n_features) rather than (n_examples, n_sensors).

        y: None
            Dummy input to maintain compatibility with Scikit-learn.

        score_function: callable, optional (default None)
            Function used to compute the score. Should have the call signature
            ``score_function(y_true, y_pred, **score_kws)``.
            Default is the negative of the root mean squared error
            (sklearn expects higher scores to correspond to better performance).

        score_kws: dict, optional
            Keyword arguments to be passed to score_function. Ignored if
            score_function is None.

        solve_kws: dict, optional
            Keyword arguments to be passed to the predict method.

        Returns
        -------
        score: float
            The score.
        """
        check_is_fitted(self, "ranked_sensors_")

        n_input_features = len(x) if np.ndim(x) == 1 else x.shape[1]
        n_expected_features = len(self.ranked_sensors_)
        if n_expected_features != n_input_features:
            raise ValueError(
                f"x has {n_input_features} features (columns), "
                f"but should have {n_expected_features}"
            )

        sensors = self.get_selected_sensors()
        if score_function is None:
            return -np.sqrt(
                np.mean((self.predict(x[:, sensors], **solve_kws) - x) ** 2)
            )
        else:
            return score_function(
                x,
                self.predict(x[:, sensors], **solve_kws),
                **score_kws,
            )

    def reconstruction_error(self, x_test, sensor_range=None, score=None, **solve_kws):
        """
        Compute the reconstruction error for different numbers of sensors.

        Parameters
        ----------
        x_test: numpy array, shape (n_examples, n_features)
            Measurements to be reconstructed.

        sensor_range: 1D numpy array, optional (default None)
            Numbers of sensors at which to compute the reconstruction error.
            If None, will be set to
            [1, 2, ... , min(``n_sensors``, ``basis.n_basis_modes``)].

        score: callable, optional (default None)
            Function used to compute the reconstruction error.
            Should have the signature ``score(x, x_pred)``.
            If None, the root mean squared error is used.

        solve_kws: dict, optional
            Keyword arguments to be passed to the linear solver.

        Returns
        -------
        error: numpy array, shape (len(sensor_range),)
            Reconstruction scores for each number of sensors in ``sensor_range``.
        """
        check_is_fitted(self, "ranked_sensors_")
        x_test = validate_input(x_test, self.get_all_sensors()).T

        basis_mode_dim, n_basis_modes = self.basis_matrix_.shape
        if sensor_range is None:
            sensor_range = np.arange(1, min(self.n_sensors, basis_mode_dim) + 1)
        if sensor_range[-1] > basis_mode_dim:
            warnings.warn(
                f"Performance may be poor when using more than {basis_mode_dim} sensors"
            )

        if score is None:

            def score(x, y):
                return np.sqrt(np.mean((x - y) ** 2))

        error = np.zeros_like(sensor_range, dtype=np.float64)

        for k, n_sensors in enumerate(sensor_range):
            if n_sensors == n_basis_modes:
                error[k] = score(
                    self._square_predict(
                        x_test[self.ranked_sensors_[:n_sensors]],
                        self.ranked_sensors_[:n_sensors],
                        **solve_kws,
                    ),
                    x_test.T,
                )
            else:
                error[k] = score(
                    self._rectangular_predict(
                        x_test[self.ranked_sensors_[:n_sensors]],
                        self.ranked_sensors_[:n_sensors],
                        **solve_kws,
                    ),
                    x_test.T,
                )

        return error

    def _validate_n_sensors(self):
        """
        Check that number of sensors does not exceed the maximimum number
        allowed by the chosen basis. Also check for potential conflicts between
        number of sensors and the optimizer.
        """
        check_is_fitted(self, "basis_matrix_")

        # Maximum number of sensors (= dimension of basis vectors)
        max_sensors = self.basis_matrix_.shape[0]
        if self.n_sensors is None:
            self.n_sensors = max_sensors
        elif self.n_sensors > max_sensors:
            raise ValueError(
                "n_sensors cannot exceed number of available sensors: {}".format(
                    max_sensors
                )
            )

        # If n_sensors exceeds n_samples, the cost-constrained QR algorithm may
        # place sensors in constrained areas.
        if (
            (isinstance(self.optimizer, CCQR) or isinstance(self.optimizer, QR) or isinstance(self.optimizer, GQR))
            and self.n_sensors > self.basis_matrix_.shape[1]
        ):
            warnings.warn(
                "Number of sensors exceeds number of samples, which may cause CCQR to "
                "select sensors in constrained regions."
            )<|MERGE_RESOLUTION|>--- conflicted
+++ resolved
@@ -6,13 +6,9 @@
 from sklearn.utils.validation import check_is_fitted
 
 from ..basis import Identity
-<<<<<<< HEAD
 from ..optimizers import CCQR
 from ..optimizers import QR
 from ..optimizers import GQR
-=======
-from ..optimizers import CCQR, QR
->>>>>>> 7c8f1c52
 from ..utils import validate_input
 
 INT_DTYPES = (int, np.int64, np.int32, np.int16, np.int8)
